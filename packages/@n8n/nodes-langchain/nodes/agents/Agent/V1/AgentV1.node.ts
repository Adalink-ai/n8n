import { NodeConnectionTypes, NodeOperationError } from 'n8n-workflow';
import type {
	INodeInputConfiguration,
	INodeInputFilter,
	IExecuteFunctions,
	INodeExecutionData,
	INodeType,
	INodeTypeDescription,
	INodeProperties,
	NodeConnectionType,
	INodeTypeBaseDescription,
} from 'n8n-workflow';

import { promptTypeOptions, textFromPreviousNode, textInput } from '@utils/descriptions';

import { conversationalAgentProperties } from '../agents/ConversationalAgent/description';
import { conversationalAgentExecute } from '../agents/ConversationalAgent/execute';
import { openAiFunctionsAgentProperties } from '../agents/OpenAiFunctionsAgent/description';
import { openAiFunctionsAgentExecute } from '../agents/OpenAiFunctionsAgent/execute';
import { planAndExecuteAgentProperties } from '../agents/PlanAndExecuteAgent/description';
import { planAndExecuteAgentExecute } from '../agents/PlanAndExecuteAgent/execute';
import { reActAgentAgentProperties } from '../agents/ReActAgent/description';
import { reActAgentAgentExecute } from '../agents/ReActAgent/execute';
import { sqlAgentAgentProperties } from '../agents/SqlAgent/description';
import { sqlAgentAgentExecute } from '../agents/SqlAgent/execute';
import { toolsAgentProperties } from '../agents/ToolsAgent/V1/description';
import { toolsAgentExecute } from '../agents/ToolsAgent/V1/execute';

// Function used in the inputs expression to figure out which inputs to
// display based on the agent type
function getInputs(
	agent:
		| 'toolsAgent'
		| 'conversationalAgent'
		| 'openAiFunctionsAgent'
		| 'planAndExecuteAgent'
		| 'reActAgent'
		| 'sqlAgent',
	hasOutputParser?: boolean,
): Array<NodeConnectionType | INodeInputConfiguration> {
	interface SpecialInput {
		type: NodeConnectionType;
		filter?: INodeInputFilter;
		required?: boolean;
	}

	const getInputData = (
		inputs: SpecialInput[],
	): Array<NodeConnectionType | INodeInputConfiguration> => {
		const displayNames: { [key: string]: string } = {
			ai_languageModel: 'Model',
			ai_memory: 'Memory',
			ai_tool: 'Tool',
			ai_outputParser: 'Output Parser',
		};

		return inputs.map(({ type, filter }) => {
			const isModelType = type === ('ai_languageModel' as NodeConnectionType);
			let displayName = type in displayNames ? displayNames[type] : undefined;
			if (
				isModelType &&
				['openAiFunctionsAgent', 'toolsAgent', 'conversationalAgent'].includes(agent)
			) {
				displayName = 'Chat Model';
			}
			const input: INodeInputConfiguration = {
				type,
				displayName,
				required: isModelType,
				maxConnections: ['ai_languageModel', 'ai_memory', 'ai_outputParser'].includes(type)
					? 1
					: undefined,
			};

			if (filter) {
				input.filter = filter;
			}

			return input;
		});
	};

	let specialInputs: SpecialInput[] = [];

	if (agent === 'conversationalAgent') {
		specialInputs = [
			{
				type: 'ai_languageModel',
				filter: {
					nodes: [
						'@n8n/n8n-nodes-langchain.lmChatAnthropic',
						'@n8n/n8n-nodes-langchain.lmChatAwsBedrock',
						'@n8n/n8n-nodes-langchain.lmChatGroq',
						'@n8n/n8n-nodes-langchain.lmChatOllama',
						'@n8n/n8n-nodes-langchain.lmChatOpenAi',
						'@n8n/n8n-nodes-langchain.lmChatAdalinkAgent',
						'@n8n/n8n-nodes-langchain.lmChatAdalinkChat',
						'@n8n/n8n-nodes-langchain.lmChatGoogleGemini',
						'@n8n/n8n-nodes-langchain.lmChatGoogleVertex',
						'@n8n/n8n-nodes-langchain.lmChatMistralCloud',
						'@n8n/n8n-nodes-langchain.lmChatAzureOpenAi',
						'@n8n/n8n-nodes-langchain.lmChatDeepSeek',
						'@n8n/n8n-nodes-langchain.lmChatOpenRouter',
<<<<<<< HEAD
						'@n8n/n8n-nodes-langchain.lmChatAdalinkAiGateway',
=======
						'@n8n/n8n-nodes-langchain.lmChatVercelAiGateway',
						'@n8n/n8n-nodes-langchain.lmChatVercelAiGatewayPlus',
>>>>>>> 64a25edf
						'@n8n/n8n-nodes-langchain.lmChatXAiGrok',
						'@n8n/n8n-nodes-langchain.modelSelector',
					],
				},
			},
			{
				type: 'ai_memory',
			},
			{
				type: 'ai_tool',
			},
			{
				type: 'ai_outputParser',
			},
		];
	} else if (agent === 'toolsAgent') {
		specialInputs = [
			{
				type: 'ai_languageModel',
				filter: {
					nodes: [
						'@n8n/n8n-nodes-langchain.lmChatAnthropic',
						'@n8n/n8n-nodes-langchain.lmChatAzureOpenAi',
						'@n8n/n8n-nodes-langchain.lmChatAwsBedrock',
						'@n8n/n8n-nodes-langchain.lmChatMistralCloud',
						'@n8n/n8n-nodes-langchain.lmChatOllama',
						'@n8n/n8n-nodes-langchain.lmChatOpenAi',
						'@n8n/n8n-nodes-langchain.lmChatAdalinkAgent',
						'@n8n/n8n-nodes-langchain.lmChatAdalinkChat',
						'@n8n/n8n-nodes-langchain.lmChatGroq',
						'@n8n/n8n-nodes-langchain.lmChatGoogleVertex',
						'@n8n/n8n-nodes-langchain.lmChatGoogleGemini',
						'@n8n/n8n-nodes-langchain.lmChatDeepSeek',
						'@n8n/n8n-nodes-langchain.lmChatOpenRouter',
<<<<<<< HEAD
						'@n8n/n8n-nodes-langchain.lmChatAdalinkAiGateway',
=======
						'@n8n/n8n-nodes-langchain.lmChatVercelAiGateway',
						'@n8n/n8n-nodes-langchain.lmChatVercelAiGatewayPlus',
>>>>>>> 64a25edf
						'@n8n/n8n-nodes-langchain.lmChatXAiGrok',
					],
				},
			},
			{
				type: 'ai_memory',
			},
			{
				type: 'ai_tool',
				required: true,
			},
			{
				type: 'ai_outputParser',
			},
		];
	} else if (agent === 'openAiFunctionsAgent') {
		specialInputs = [
			{
				type: 'ai_languageModel',
				filter: {
					nodes: [
						'@n8n/n8n-nodes-langchain.lmChatOpenAi',
						'@n8n/n8n-nodes-langchain.lmChatAdalinkAgent',
						'@n8n/n8n-nodes-langchain.lmChatAdalinkChat',
						'@n8n/n8n-nodes-langchain.lmChatAzureOpenAi',
					],
				},
			},
			{
				type: 'ai_memory',
			},
			{
				type: 'ai_tool',
				required: true,
			},
			{
				type: 'ai_outputParser',
			},
		];
	} else if (agent === 'reActAgent') {
		specialInputs = [
			{
				type: 'ai_languageModel',
			},
			{
				type: 'ai_tool',
			},
			{
				type: 'ai_outputParser',
			},
		];
	} else if (agent === 'sqlAgent') {
		specialInputs = [
			{
				type: 'ai_languageModel',
			},
			{
				type: 'ai_memory',
			},
		];
	} else if (agent === 'planAndExecuteAgent') {
		specialInputs = [
			{
				type: 'ai_languageModel',
			},
			{
				type: 'ai_tool',
			},
			{
				type: 'ai_outputParser',
			},
		];
	}

	if (hasOutputParser === false) {
		specialInputs = specialInputs.filter((input) => input.type !== 'ai_outputParser');
	}
	return ['main', ...getInputData(specialInputs)];
}

const agentTypeProperty: INodeProperties = {
	displayName: 'Agent',
	name: 'agent',
	type: 'options',
	noDataExpression: true,
	// eslint-disable-next-line n8n-nodes-base/node-param-options-type-unsorted-items
	options: [
		{
			name: 'Tools Agent',
			value: 'toolsAgent',
			description:
				'Utilizes structured tool schemas for precise and reliable tool selection and execution. Recommended for complex tasks requiring accurate and consistent tool usage, but only usable with models that support tool calling.',
		},
		{
			name: 'Conversational Agent',
			value: 'conversationalAgent',
			description:
				'Describes tools in the system prompt and parses JSON responses for tool calls. More flexible but potentially less reliable than the Tools Agent. Suitable for simpler interactions or with models not supporting structured schemas.',
		},
		{
			name: 'OpenAI Functions Agent',
			value: 'openAiFunctionsAgent',
			description:
				"Leverages OpenAI's function calling capabilities to precisely select and execute tools. Excellent for tasks requiring structured outputs when working with OpenAI models.",
		},
		{
			name: 'Plan and Execute Agent',
			value: 'planAndExecuteAgent',
			description:
				'Creates a high-level plan for complex tasks and then executes each step. Suitable for multi-stage problems or when a strategic approach is needed.',
		},
		{
			name: 'ReAct Agent',
			value: 'reActAgent',
			description:
				'Combines reasoning and action in an iterative process. Effective for tasks that require careful analysis and step-by-step problem-solving.',
		},
		{
			name: 'SQL Agent',
			value: 'sqlAgent',
			description:
				'Specializes in interacting with SQL databases. Ideal for data analysis tasks, generating queries, or extracting insights from structured data.',
		},
	],
	default: '',
};

export class AgentV1 implements INodeType {
	description: INodeTypeDescription;

	constructor(baseDescription: INodeTypeBaseDescription) {
		this.description = {
			version: [1, 1.1, 1.2, 1.3, 1.4, 1.5, 1.6, 1.7, 1.8, 1.9],
			...baseDescription,
			defaults: {
				name: 'AI Agent',
				color: '#404040',
			},
			inputs: `={{
				((agent, hasOutputParser) => {
					${getInputs.toString()};
					return getInputs(agent, hasOutputParser)
				})($parameter.agent, $parameter.hasOutputParser === undefined || $parameter.hasOutputParser === true)
			}}`,
			outputs: [NodeConnectionTypes.Main],
			credentials: [
				{
					name: 'mySql',
					required: true,
					testedBy: 'mysqlConnectionTest',
					displayOptions: {
						show: {
							agent: ['sqlAgent'],
							'/dataSource': ['mysql'],
						},
					},
				},
				{
					name: 'postgres',
					required: true,
					displayOptions: {
						show: {
							agent: ['sqlAgent'],
							'/dataSource': ['postgres'],
						},
					},
				},
			],
			properties: [
				{
					displayName:
						'Tip: Get a feel for agents with our quick <a href="https://docs.n8n.io/advanced-ai/intro-tutorial/" target="_blank">tutorial</a> or see an <a href="/templates/1954" target="_blank">example</a> of how this node works',
					name: 'aiAgentStarterCallout',
					type: 'callout',
					default: '',
					displayOptions: {
						show: {
							agent: ['conversationalAgent', 'toolsAgent'],
						},
					},
				},
				{
					// eslint-disable-next-line n8n-nodes-base/node-param-display-name-miscased
					displayName: 'Get started faster with our',
					name: 'preBuiltAgentsCallout',
					type: 'callout',
					typeOptions: {
						calloutAction: {
							label: 'pre-built agents',
							icon: 'bot',
							type: 'openPreBuiltAgentsCollection',
						},
					},
					default: '',
				},
				{
					displayName:
						"This node is using Agent that has been deprecated. Please switch to using 'Tools Agent' instead.",
					name: 'deprecated',
					type: 'notice',
					default: '',
					displayOptions: {
						show: {
							agent: [
								'conversationalAgent',
								'openAiFunctionsAgent',
								'planAndExecuteAgent',
								'reActAgent',
								'sqlAgent',
							],
						},
					},
				},
				// Make Conversational Agent the default agent for versions 1.5 and below
				{
					...agentTypeProperty,
					options: agentTypeProperty?.options?.filter(
						(o) => 'value' in o && o.value !== 'toolsAgent',
					),
					displayOptions: { show: { '@version': [{ _cnd: { lte: 1.5 } }] } },
					default: 'conversationalAgent',
				},
				// Make Tools Agent the default agent for versions 1.6 and 1.7
				{
					...agentTypeProperty,
					displayOptions: { show: { '@version': [{ _cnd: { between: { from: 1.6, to: 1.7 } } }] } },
					default: 'toolsAgent',
				},
				// Make Tools Agent the only agent option for versions 1.8 and above
				{
					...agentTypeProperty,
					type: 'hidden',
					displayOptions: { show: { '@version': [{ _cnd: { gte: 1.8 } }] } },
					default: 'toolsAgent',
				},
				{
					...promptTypeOptions,
					displayOptions: {
						hide: {
							'@version': [{ _cnd: { lte: 1.2 } }],
							agent: ['sqlAgent'],
						},
					},
				},
				{
					...textFromPreviousNode,
					displayOptions: {
						show: { promptType: ['auto'], '@version': [{ _cnd: { gte: 1.7 } }] },
						// SQL Agent has data source and credentials parameters so we need to include this input there manually
						// to preserve the order
						hide: {
							agent: ['sqlAgent'],
						},
					},
				},
				{
					...textInput,
					displayOptions: {
						show: {
							promptType: ['define'],
						},
						hide: {
							agent: ['sqlAgent'],
						},
					},
				},
				{
					displayName:
						'For more reliable structured output parsing, consider using the Tools agent',
					name: 'notice',
					type: 'notice',
					default: '',
					displayOptions: {
						show: {
							hasOutputParser: [true],
							agent: [
								'conversationalAgent',
								'reActAgent',
								'planAndExecuteAgent',
								'openAiFunctionsAgent',
							],
						},
					},
				},
				{
					displayName: 'Require Specific Output Format',
					name: 'hasOutputParser',
					type: 'boolean',
					default: false,
					noDataExpression: true,
					displayOptions: {
						hide: {
							'@version': [{ _cnd: { lte: 1.2 } }],
							agent: ['sqlAgent'],
						},
					},
				},
				{
					displayName: `Connect an <a data-action='openSelectiveNodeCreator' data-action-parameter-connectiontype='${NodeConnectionTypes.AiOutputParser}'>output parser</a> on the canvas to specify the output format you require`,
					name: 'notice',
					type: 'notice',
					default: '',
					displayOptions: {
						show: {
							hasOutputParser: [true],
							agent: ['toolsAgent'],
						},
					},
				},

				...toolsAgentProperties,
				...conversationalAgentProperties,
				...openAiFunctionsAgentProperties,
				...reActAgentAgentProperties,
				...sqlAgentAgentProperties,
				...planAndExecuteAgentProperties,
			],
		};
	}

	async execute(this: IExecuteFunctions): Promise<INodeExecutionData[][]> {
		const agentType = this.getNodeParameter('agent', 0, '') as string;
		const nodeVersion = this.getNode().typeVersion;

		if (agentType === 'conversationalAgent') {
			return await conversationalAgentExecute.call(this, nodeVersion);
		} else if (agentType === 'toolsAgent') {
			return await toolsAgentExecute.call(this);
		} else if (agentType === 'openAiFunctionsAgent') {
			return await openAiFunctionsAgentExecute.call(this, nodeVersion);
		} else if (agentType === 'reActAgent') {
			return await reActAgentAgentExecute.call(this, nodeVersion);
		} else if (agentType === 'sqlAgent') {
			return await sqlAgentAgentExecute.call(this);
		} else if (agentType === 'planAndExecuteAgent') {
			return await planAndExecuteAgentExecute.call(this, nodeVersion);
		}

		throw new NodeOperationError(this.getNode(), `The agent type "${agentType}" is not supported`);
	}
}<|MERGE_RESOLUTION|>--- conflicted
+++ resolved
@@ -101,12 +101,8 @@
 						'@n8n/n8n-nodes-langchain.lmChatAzureOpenAi',
 						'@n8n/n8n-nodes-langchain.lmChatDeepSeek',
 						'@n8n/n8n-nodes-langchain.lmChatOpenRouter',
-<<<<<<< HEAD
 						'@n8n/n8n-nodes-langchain.lmChatAdalinkAiGateway',
-=======
 						'@n8n/n8n-nodes-langchain.lmChatVercelAiGateway',
-						'@n8n/n8n-nodes-langchain.lmChatVercelAiGatewayPlus',
->>>>>>> 64a25edf
 						'@n8n/n8n-nodes-langchain.lmChatXAiGrok',
 						'@n8n/n8n-nodes-langchain.modelSelector',
 					],
@@ -141,12 +137,8 @@
 						'@n8n/n8n-nodes-langchain.lmChatGoogleGemini',
 						'@n8n/n8n-nodes-langchain.lmChatDeepSeek',
 						'@n8n/n8n-nodes-langchain.lmChatOpenRouter',
-<<<<<<< HEAD
 						'@n8n/n8n-nodes-langchain.lmChatAdalinkAiGateway',
-=======
 						'@n8n/n8n-nodes-langchain.lmChatVercelAiGateway',
-						'@n8n/n8n-nodes-langchain.lmChatVercelAiGatewayPlus',
->>>>>>> 64a25edf
 						'@n8n/n8n-nodes-langchain.lmChatXAiGrok',
 					],
 				},
